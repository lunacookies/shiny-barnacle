--- conflicted
+++ resolved
@@ -251,22 +251,13 @@
     }
 
     fn push(self: *CodegenContext) !void {
-<<<<<<< HEAD
-        if (self.push_queued) try self.print("\tpush\trax\n", .{});
-=======
         std.debug.assert(!self.push_queued);
->>>>>>> 2780ec22
         self.push_queued = true;
     }
 
-<<<<<<< HEAD
     fn popRAX(self: *CodegenContext) !void {
         self.depth -= 1;
         if (self.push_queued) {
-=======
-    fn pop(self: *CodegenContext, register: []const u8) !void {
-        if (self.push_queued and std.mem.eql(u8, register, "rax")) {
->>>>>>> 2780ec22
             self.push_queued = false;
             return;
         }
