--- conflicted
+++ resolved
@@ -224,19 +224,6 @@
             return;
         }
 
-<<<<<<< HEAD
-=======
-        const KeywordSpec = struct { text: []const u8, kind: TokenKind };
-        const keywords = [_]KeywordSpec{
-            .{ .text = "func", .kind = .func_kw },
-            .{ .text = "let", .kind = .let_kw },
-            .{ .text = "var", .kind = .var_kw },
-            .{ .text = "and", .kind = .and_kw },
-            .{ .text = "or", .kind = .or_kw },
-            .{ .text = "return", .kind = .return_kw },
-        };
-
->>>>>>> 70fd2ba6
         const token_text = self.input[token.range.start..token.range.end];
         token.kind = keywords.get(token_text);
 
